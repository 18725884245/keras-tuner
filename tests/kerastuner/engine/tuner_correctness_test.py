# Copyright 2019 The Keras Tuner Authors
#
# Licensed under the Apache License, Version 2.0 (the "License");
# you may not use this file except in compliance with the License.
# You may obtain a copy of the License at
#
#     https://www.apache.org/licenses/LICENSE-2.0
#
# Unless required by applicable law or agreed to in writing, software
# distributed under the License is distributed on an "AS IS" BASIS,
# WITHOUT WARRANTIES OR CONDITIONS OF ANY KIND, either express or implied.
# See the License for the specific language governing permissions and
# limitations under the License.

import pytest
import numpy as np

import kerastuner
from kerastuner.engine import tuner as tuner_module

import tensorflow as tf
from tensorflow import keras

INPUT_DIM = 2
NUM_CLASSES = 3
NUM_SAMPLES = 64
TRAIN_INPUTS = np.random.random(size=(NUM_SAMPLES, INPUT_DIM))
TRAIN_TARGETS = np.random.randint(0, NUM_CLASSES, size=(NUM_SAMPLES, 1))
VAL_INPUTS = np.random.random(size=(NUM_SAMPLES, INPUT_DIM))
VAL_TARGETS = np.random.randint(0, NUM_CLASSES, size=(NUM_SAMPLES, 1))


@pytest.fixture(scope='module')
def tmp_dir(tmpdir_factory):
    return tmpdir_factory.mktemp('integration_test')


def build_model(hp):
    model = keras.Sequential([
        keras.layers.Dense(hp.Int('units', 100, 1000, 100),
                           input_shape=(INPUT_DIM,),
                           activation='relu'),
        keras.layers.Dense(NUM_CLASSES, activation='softmax')
    ])
    model.compile('rmsprop', 'mse', metrics=['accuracy'])
    return model


class MockModel(keras.Model):

    def __init__(self, full_history):
        super(MockModel, self).__init__()
        self.full_history = full_history
        self.callbacks = []
        self.optimizer = True

    def call_callbacks(self, callbacks, method_name, *args, **kwargs):
        for callback in callbacks:
            method = getattr(callback, method_name)
            method(*args, *kwargs)

    def on_epoch_begin(self, epoch):
        for callback in self.callbacks:
            callback.on_epoch_begin(epoch, logs=None)

    def on_epoch_end(self, epoch):
        logs = {
            'loss': np.average(self.full_history[epoch])
        }
        for callback in self.callbacks:
            callback.on_epoch_end(epoch, logs=logs)

    def on_batch_begin(self, epoch, batch):
        for callback in self.callbacks:
            callback.on_batch_begin(batch, logs=None)

    def on_batch_end(self, epoch, batch):
        logs = {
            'loss': self.full_history[epoch][batch]
        }
        for callback in self.callbacks:
            callback.on_batch_end(epoch, logs=logs)

    def fit(self, *args, **kwargs):
        self.callbacks = kwargs['callbacks']
        for callback in self.callbacks:
            callback.model = self
        for epoch in range(len(self.full_history)):
            self.on_epoch_begin(epoch)
            for batch in range(len(self.full_history[epoch])):
                self.on_batch_begin(epoch, batch)
                self.on_batch_end(epoch, batch)
            self.on_epoch_end(epoch)

    def save_weights(self, fname, **kwargs):
        pass

    def get_config(self):
        return {}


class MockHyperModel(kerastuner.HyperModel):

    mode_0 = [[10, 9, 8], [7, 6, 5], [4, 3, 2]]
    mode_1 = [[13, 13, 13], [12, 12, 12], [11, 11, 11]]

    def __init__(self):
        # The first call to `build` in tuner __init__
        # will reset this to 0
        self.mode_0_execution_count = -1

    def build(self, hp):
        if hp.Choice('mode', [0, 1]) == 0:
            return MockModel(self.mode_0)
        return MockModel(self.mode_1)


def test_tuning_correctness(tmp_dir):
    tuner = kerastuner.Tuner(
        oracle=kerastuner.tuners.randomsearch.RandomSearchOracle(
            objective='loss',
            max_trials=2,
            seed=1337),
        hypermodel=MockHyperModel(),
        directory=tmp_dir,
    )
    tuner.search()
    assert len(tuner.oracle.trials) == 2

    m0_epochs = [float(np.average(x)) for x in MockHyperModel.mode_0]
    m1_epochs = [float(np.average(x)) for x in MockHyperModel.mode_1]

    # Score tracking correctness
    first_trial, second_trial = sorted(
        tuner.oracle.trials.values(), key=lambda t: t.score)
    assert first_trial.score == min(m0_epochs)
    assert second_trial.score == min(m1_epochs)
    assert (tuner.oracle.get_best_trials(1)[0].trial_id == 
            first_trial.trial_id)


def test_tuner_errors(tmp_dir):
    # invalid oracle
    with pytest.raises(
            ValueError,
            match='Expected oracle to be an instance of Oracle'):
        tuner_module.Tuner(
            oracle='invalid',
            hypermodel=build_model,
            directory=tmp_dir)
    # invalid hypermodel
    with pytest.raises(
            ValueError,
            match='`hypermodel` argument should be either'):
        tuner_module.Tuner(
            oracle=kerastuner.tuners.randomsearch.RandomSearchOracle(
                objective='val_accuracy',
                max_trials=3),
            hypermodel='build_model',
            directory=tmp_dir)
    # oversize model
    with pytest.raises(
            RuntimeError,
            match='Too many consecutive oversized models'):
        tuner = tuner_module.Tuner(
            oracle=kerastuner.tuners.randomsearch.RandomSearchOracle(
                objective='val_accuracy',
                max_trials=3),
            hypermodel=build_model,
            max_model_size=4,
            directory=tmp_dir)
        tuner.search(TRAIN_INPUTS, TRAIN_TARGETS,
                     validation_data=(VAL_INPUTS, VAL_TARGETS))
    # TODO: test no optimizer


def test_checkpoint_removal(tmp_dir):
    def build_model(hp):
        model = keras.Sequential([
            keras.layers.Dense(hp.Int('size', 5, 10)),
            keras.layers.Dense(1)])
        model.compile('sgd', 'mse', metrics=['accuracy'])
        return model

    tuner = kerastuner.Tuner(
        oracle=kerastuner.tuners.randomsearch.RandomSearchOracle(
            objective='val_accuracy',
            max_trials=1,
            seed=1337),
        hypermodel=build_model,
        directory=tmp_dir,
    )
    x, y = np.ones((1, 5)), np.ones((1, 1))
    tuner.search(x,
                 y,
                 validation_data=(x, y),
                 epochs=21)
    trial = list(tuner.oracle.trials.values())[0]
<<<<<<< HEAD
    assert tf.io.gfile.exists(tuner._get_checkpoint_fname(trial, 20))
    assert not tf.io.gfile.exists(tuner._get_checkpoint_fname(trial, 10))


def test_metric_direction_inferred_from_objective():
    oracle = kerastuner.tuners.randomsearch.RandomSearchOracle(
        objective=kerastuner.Objective('a', 'max'),
        max_trials=1)
    trial = oracle.create_trial('tuner0')
    oracle.update_trial(trial.trial_id, {'a': 1})
    trial = oracle.get_trial(trial.trial_id)
    assert trial.metrics.get_direction('a') == 'max'

    oracle = kerastuner.tuners.randomsearch.RandomSearchOracle(
        objective=kerastuner.Objective('a', 'min'),
        max_trials=1)
    trial = oracle.create_trial('tuner0')
    oracle.update_trial(trial.trial_id, {'a': 1})
    trial = oracle.get_trial(trial.trial_id)
    assert trial.metrics.get_direction('a') == 'min'
=======
    trial_id = trial.trial_id
    assert tf.io.gfile.exists(tuner._get_checkpoint_fname(trial_id, 20))
    assert not tf.io.gfile.exists(tuner._get_checkpoint_fname(trial_id, 10))
>>>>>>> 3e6755d5
<|MERGE_RESOLUTION|>--- conflicted
+++ resolved
@@ -196,9 +196,9 @@
                  validation_data=(x, y),
                  epochs=21)
     trial = list(tuner.oracle.trials.values())[0]
-<<<<<<< HEAD
-    assert tf.io.gfile.exists(tuner._get_checkpoint_fname(trial, 20))
-    assert not tf.io.gfile.exists(tuner._get_checkpoint_fname(trial, 10))
+    trial_id = trial.trial_id
+    assert tf.io.gfile.exists(tuner._get_checkpoint_fname(trial_id, 20))
+    assert not tf.io.gfile.exists(tuner._get_checkpoint_fname(trial_id, 10))
 
 
 def test_metric_direction_inferred_from_objective():
@@ -216,9 +216,4 @@
     trial = oracle.create_trial('tuner0')
     oracle.update_trial(trial.trial_id, {'a': 1})
     trial = oracle.get_trial(trial.trial_id)
-    assert trial.metrics.get_direction('a') == 'min'
-=======
-    trial_id = trial.trial_id
-    assert tf.io.gfile.exists(tuner._get_checkpoint_fname(trial_id, 20))
-    assert not tf.io.gfile.exists(tuner._get_checkpoint_fname(trial_id, 10))
->>>>>>> 3e6755d5
+    assert trial.metrics.get_direction('a') == 'min'